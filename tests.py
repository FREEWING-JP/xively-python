# -*- coding: utf-8 -*-

import json
import unittest

from datetime import datetime

try:
    from io import BytesIO
except TypeError:
    from StringIO import StringIO as BytesIO  # NOQA

import requests

from mock import Mock, call, patch

import cosm
import cosm.api
import fixtures


class RequestsFixtureMixin(object):
    """Mixin to mock request.Session.request from the cosm module."""

    def setUp(self, *args, **kwargs):
        """Installs our own request handler."""
        patcher = patch('cosm.client.Session.request')
        self.request = patcher.start()
    setUp.__test__ = False  # Don't test this method.

    def tearDown(self, *args, **kwargs):
        """Ensures the original request object is reinstated."""
        self.request.stop()
    tearDown.__test__ = False  # Don't test this method.

    def request(self, *args, **kwargs):
        """Returns a new mock object by default. Override in implementors."""
        return Mock()


class BaseTestCase(RequestsFixtureMixin, unittest.TestCase):
    """Common base class for Cosm api tests."""

    def setUp(self):
        super(BaseTestCase, self).setUp()
        self.api = cosm.api.CosmAPIClient("API_KEY")
        self.client = self.api.client
        # Ensure that the jsonified output is in a known order.
        self.client._json_encoder.sort_keys = True
        response = requests.Response()
        response.status_code = 200
        self.request.return_value = self.response = response

    def _create_feed(self, **data):
        feed_manager = cosm.api.FeedsManager(self.client)
        feed = feed_manager._coerce_feed(data)
        return feed

    def _create_datastream(self, **data):
        datastream = cosm.Datastream(**data)
        datastream._manager = cosm.api.DatastreamsManager(self.feed)
        return datastream

    def _create_datapoint(self, **data):
        datapoint = cosm.Datapoint(**data)
        manager = cosm.api.DatapointsManager(self.datastream)
        datapoint._manager = manager
        return datapoint

    def _create_trigger(self, **data):
        id = data.pop('id', None)
        trigger = cosm.Trigger(self.feed.id, self.datastream.id, **data)
        if id is not None:
            trigger._data['id'] = id
        trigger._manager = cosm.api.TriggersManager(self.client)
        return trigger

    def _sorted_json(self, s):
        return json.dumps(json.loads(s.decode('utf8')), sort_keys=True)


class KeyAuthTest(unittest.TestCase):
    """
    Key based authentication tests.
    """

    def test_api_key_header(self):
        """Tests the X-ApiKey header is set on requests using KeyAuth."""
        request = requests.Request()
        auth = cosm.client.KeyAuth("ABCDE")
        auth(request)
        self.assertEqual(request.headers['X-ApiKey'], "ABCDE")


class ClientTest(BaseTestCase):
    """
    Low level Cosm Client tests.
    """

    def test_create(self):
        """Tests that we can create a client object."""
        cosm.Client("ABCDE")

    def test_request_relative_url(self):
        """Tests relative urls are requested with absolute url."""
        client = cosm.Client("API_KEY")
        client.request('GET', "/v2/feeds")
        self.request.assert_called_with('GET', "http://api.cosm.com/v2/feeds")

    def test_request_absolute_url(self):
        """Tests absolute urls are requested for a different host."""
        client = cosm.Client("API_KEY")
        client.request('GET', "http://example.com")
        self.request.assert_called_with('GET', "http://example.com")

    def test_serialise_data(self):
        """Tests data is serialised using __getstate__ when requested."""
        class TestObject:
            def __getstate__(self):
                return self.__dict__
        obj = TestObject()
        obj.title = "This is an object"
        obj.value = 42
        self.client.request('POST', "/v2/feeds", data=obj)
        self.request.assert_called_with(
            'POST', "http://api.cosm.com/v2/feeds",
<<<<<<< HEAD
            data=json.dumps(
                {"title": "This is an object", "value": 42},
                sort_keys=True))
=======
            data=json.dumps({"title": "This is an object", "value": 42}))
>>>>>>> ab84ad5a


class FeedTest(BaseTestCase):

    def test_create_feed(self):
        feed = cosm.Feed(title="Feed Test")
        self.client.post('/v2/feeds', data=feed)
        self.request.assert_called_with(
            'POST', 'http://api.cosm.com/v2/feeds',
            data='{"title": "Feed Test", "version": "1.0.0"}')

    def test_update_feed(self):
        feed = self._create_feed(id='123', title="Office")
        feed.private = True
        feed.update()
        self.assertEqual(self.request.call_args[0],
                         ('PUT', 'http://api.cosm.com/v2/feeds/123'))
        payload = json.loads(self.request.call_args[1]['data'])
        self.assertEqual(payload['private'], True)

    def test_update_feed_fields(self):
        feed = self._create_feed(id='123', title="Office")
        feed.private = True
        feed.update(fields=['private'])
        self.request.assert_called_with(
            'PUT', 'http://api.cosm.com/v2/feeds/123',
            data='{"private": true}')

    def test_update_feed_with_datastreams(self):
        feed = self._create_feed(
            id='1977', title="Cosm Office environment",
            website='http://www.haque.co.uk/', tags=['Tag1', 'Tag2'],
            location=cosm.Location(
                disposition='fixed', ele='23.0', name="office",
                lat=51.5235375648154, exposure="indoor",
                lon=-0.0807666778564453, domain="physical"),
            datastreams=[
                cosm.Datastream(id='0', current_value="211", max_value="20.0",
                                min_value="7.0"),
                cosm.Datastream(id='3', current_value="312", max_value="999.0",
                                min_value="7.0"),
            ])
        feed.datastreams = [
            cosm.Datastream(id='4', current_value="-333"),
        ] + list(feed.datastreams)
        feed.update()
        self.request.assert_called_with(
            'PUT', 'http://api.cosm.com/v2/feeds/1977',
            data=self._sorted_json(fixtures.UPDATE_FEED_JSON))

    def test_delete_feed(self):
        feed = self._create_feed(id='456', title="Home")
        feed.delete()
        self.request.assert_called_with(
            'DELETE', 'http://api.cosm.com/v2/feeds/456')

    def test_set_datastreams(self):
        feed = self._create_feed(id='123', title="Feed with datastreams")
        feed.datastreams = [cosm.Datastream(id='0', current_value=42)]
        self.assertEqual(feed.datastreams[0].id, '0')
        self.assertEqual(feed.datastreams[0].current_value, 42)


class FeedsManagerTest(BaseTestCase):

    def test_create_feed(self):
        """Tests a request is sent to create a feed."""
        self.response.status_code = 201
        self.response.headers['location'] = "http://cosm.api.com/v2/feeds/1977"
        feed = self.api.feeds.create(
            title="Cosm Office environment",
            website="http://www.example.com/",
            tags=["Tag1", "Tag2"],
            location=cosm.Location(
                name="office",
                disposition='fixed',
                exposure='indoor',
                domain='physical',
                lat=51.5235375648154,
                lon=-0.0807666778564453,
                ele="23.0"),
            datastreams=[
                cosm.Datastream(
                    id="0",
                    current_value="123",
                    min_value="-10.0",
                    max_value="10000.0",
                    tags=["humidity"]),
                cosm.Datastream(
                    id="1",
                    current_value="987",
                    min_value="-10.0",
                    max_value="10000.0",
                    tags=["humidity"]),
            ])
        self.assertEqual(feed.feed, "http://cosm.api.com/v2/feeds/1977")
        self.request.assert_called_with(
            'POST', 'http://api.cosm.com/v2/feeds',
            data=self._sorted_json(fixtures.CREATE_FEED_JSON))

    def test_update_feed(self):
        """Tests a request is sent to update a feed."""
        self.api.feeds.update(51, private=True)
        self.request.assert_called_with(
            'PUT', 'http://api.cosm.com/v2/feeds/51',
            data='{"private": true}')

    def test_list_feeds(self):
        """Tests a request is sent to list all feeds."""
        self.response.raw = BytesIO(fixtures.LIST_FEEDS_JSON)
        (feed,) = self.api.feeds.list()
<<<<<<< HEAD
        self.assertEqual(self.request.call_args[0],
                         ('GET', 'http://api.cosm.com/v2/feeds'))
        self.assertEqual(feed.feed, 'http://api.cosm.com/v2/feeds/5853.json')
        self.assertEqual(feed.location.domain, "physical")
        self.assertEqual(feed.datastreams[0].id, "0")
        self.assertEqual(feed.datastreams[1].id, "1")
=======
        self.assertEqual(self.session.call_args[0],
                         ('GET', 'http://api.cosm.com/v2/feeds'))
        self.assertEqual(feed.feed, 'http://api.cosm.com/v2/feeds/5853.json')
>>>>>>> ab84ad5a

    def test_view_feed(self):
        """Tests a request is sent to view a feed (by id) returning json."""
        self.response.raw = BytesIO(fixtures.GET_FEED_JSON)
        feed = self.api.feeds.get(7021)
        self.assertEqual(self.request.call_args[0],
                         ('GET', 'http://api.cosm.com/v2/feeds/7021'))
        self.assertEqual(feed.title, "Cosm Office environment")
        self.assertEqual(feed.location.name, "office")

    def test_get_feeds_with_datastream_history(self):
        self.response.raw = BytesIO(fixtures.HISTORY_FEED_JSON)
        feed = self.api.feeds.get(61916,
                                  start=datetime(2013, 1, 1, 14, 0, 0),
                                  end=datetime(2013, 1, 1, 16, 0, 0),
                                  interval=900)
        self.request.assert_called_with(
            'GET', 'http://api.cosm.com/v2/feeds/61916',
            allow_redirects=True, params={
                'start': '2013-01-01T14:00:00Z',
                'end': '2013-01-01T16:00:00Z',
                'interval': 900,
            })
        self.assertEqual(feed.id, 61916)
        self.assertEqual(feed.datastreams[0].id, "random5")
        self.assertEqual(feed.datastreams[0].datapoints[2].at,
                         datetime(2013, 1, 1, 14, 44, 55, 111267))
        self.assertEqual(feed.datastreams[0].datapoints[2].value, "0.40271227")

    def test_delete_feed(self):
        """Tests a DELETE request is sent for a feed by its id."""
        self.api.feeds.delete(7021)
        self.request.assert_called_with(
            'DELETE', 'http://api.cosm.com/v2/feeds/7021')

    def test_mobile_feed(self):
        self.response.raw = BytesIO(fixtures.MOBILE_FEED_JSON)
        feed = self.api.feeds.get(3819, duration='1day')
        self.request.assert_called_with(
            'GET', 'http://api.cosm.com/v2/feeds/3819',
            allow_redirects=True, params={'duration': '1day'})
        self.assertEqual(feed.location.disposition, 'mobile')
        self.assertEqual(feed.location.lat, 24.9965)
        self.assertEqual(feed.location.lon, 55.06633)
        self.assertEqual(len(feed.location.waypoints), 6)
        self.assertEqual(feed.location.waypoints[0].at,
                         datetime(2012, 6, 1, 12, 25, 5, 999502))
        self.assertEqual(feed.location.waypoints[0].lat, 24.9966)
        self.assertEqual(feed.location.waypoints[0].lon, 55.06608)
        self.assertEqual(feed.datastreams[2].unit.label, 'knots')


class DatastreamTest(BaseTestCase):

    def setUp(self):
        super(DatastreamTest, self).setUp()
        self.feed = self._create_feed(id=7021, title="Rother")

    def test_create_datastream(self):
        datastream = cosm.Datastream(id="energy")
        self.assertEqual(datastream.id, "energy")

    def test_update_datastream(self):
        datastream = self._create_datastream(id="energy", current_value=211)
        datastream.current_value = 294
        datastream.update()
        self.assertEqual(
            self.request.call_args[0],
            ('PUT', 'http://api.cosm.com/v2/feeds/7021/datastreams/energy'))
        payload = json.loads(self.request.call_args[1]['data'])
        self.assertEqual(payload['current_value'], 294)

    def test_update_datastream_fields(self):
        datastream = self._create_datastream(id="energy", current_value=211)
        datastream.current_value = 294
        datastream.update(fields=['current_value'])
        self.request.assert_called_with(
            'PUT', 'http://api.cosm.com/v2/feeds/7021/datastreams/energy',
            data='{"current_value": 294}')

    def test_delete_datastream(self):
        datastream = self._create_datastream(id="energy")
        datastream.delete()
        self.request.assert_called_with(
            'DELETE', 'http://api.cosm.com/v2/feeds/7021/datastreams/energy')


class DatastreamsManagerTest(BaseTestCase):

    def setUp(self):
        super(DatastreamsManagerTest, self).setUp()
        self.feed = self._create_feed(id=7021, title="Rother")

    def test_create_datastream(self):
        datastream = self.feed.datastreams.create(
            id="flow",
            current_value=34000,
            unit=cosm.Unit(symbol='l/s'))
        self.assertEqual(
            self.request.call_args[0],
            ('POST', 'http://api.cosm.com/v2/feeds/7021/datastreams'))
        self.assertEqual(datastream.id, "flow")
        self.assertEqual(datastream.current_value, 34000)
        self.assertEqual(datastream.unit.symbol, 'l/s')

    def test_update_datastream(self):
        self.feed.datastreams.update('energy', current_value=294)
        self.assertEqual(
            self.request.call_args[0],
            ('PUT', 'http://api.cosm.com/v2/feeds/7021/datastreams/energy'))
        payload = json.loads(self.request.call_args[1]['data'])
        self.assertEqual(payload['current_value'], 294)

    def test_list_datastreams(self):
        self.response.raw = BytesIO(fixtures.GET_FEED_JSON)
        datastreams = self.feed.datastreams.list()
        self.assertEqual([d.id for d in datastreams], ["3", "4"])
        # Note that this url isnt' at .../datastreams
        self.request.assert_called_with(
            'GET', 'http://api.cosm.com/v2/feeds/7021/',
            allow_redirects=True, params={})

    def test_view_datastream(self):
        self.response.raw = BytesIO(fixtures.GET_DATASTREAM_JSON)
        datastream = self.feed.datastreams.get('1')
        self.request.assert_called_with(
            'GET', 'http://api.cosm.com/v2/feeds/7021/datastreams/1',
            allow_redirects=True, params={})
        self.assertEqual(datastream.id, '1')
        self.assertEqual(list(datastream.datapoints), [])

    def test_get_datastream_with_history(self):
        self.response.raw = BytesIO(fixtures.HISTORY_DATASTREAM_JSON)
        datastream = self.feed.datastreams.get(
            'random5',
            start=datetime(2013, 1, 1, 14, 0, 0),
            end=datetime(2013, 1, 1, 16, 0, 0),
            interval=900)
        self.request.assert_called_with(
            'GET', 'http://api.cosm.com/v2/feeds/7021/datastreams/random5',
            allow_redirects=True, params={
                'start': '2013-01-01T14:00:00Z',
                'end': '2013-01-01T16:00:00Z',
                'interval': 900,
            })
        self.assertEqual(datastream.id, 'random5')
        self.assertEqual(datastream.datapoints[0].at,
                         datetime(2013, 1, 1, 14, 14, 55, 118845))
        self.assertEqual(datastream.datapoints[0].value, "0.25741970")

    def test_delete_datastream(self):
        self.feed.datastreams.delete("energy")
        self.request.assert_called_with(
            'DELETE', 'http://api.cosm.com/v2/feeds/7021/datastreams/energy')


class DatapointTest(BaseTestCase):

    def setUp(self):
        super(DatapointTest, self).setUp()
        self.feed = self._create_feed(id=1977, title="Rother")
        self.datastream = self._create_datastream(id='1', current_value="100")

    def test_create_datapoint(self):
        now = datetime.now()
        datapoint = cosm.Datapoint(at=now, value=123)
        self.assertEqual(datapoint.at, now)
        self.assertEqual(datapoint.value, 123)

    def test_update_datapoint(self):
        datapoint = self._create_datapoint(
            at=datetime(2010, 7, 28, 7, 48, 22, 14326), value="296")
        datapoint.value = "297"
        datapoint.update()
        self.request.assert_called_with(
            'PUT',
            'http://api.cosm.com/v2/feeds/1977/datastreams/1/datapoints/'
            '2010-07-28T07:48:22.014326Z',
            data='{"value": "297"}')

    def test_delete_datapoint(self):
        datapoint = self._create_datapoint(
            at=datetime(2010, 7, 28, 7, 48, 22, 14326), value="297")
        datapoint.delete()
        self.request.assert_called_with(
            'DELETE',
            'http://api.cosm.com/v2/feeds/1977/datastreams/1/datapoints/'
            '2010-07-28T07:48:22.014326Z',
            params={})


class DatapointsManagerTest(BaseTestCase):

    def setUp(self):
        super(DatapointsManagerTest, self).setUp()
        self.feed = self._create_feed(id=1977, title="Rother")
        self.datastream = self._create_datastream(id='1', current_value="100")

    def test_create_datapoint(self):
        # Create with a datetime object.
        datapoint1 = self.datastream.datapoints.create(
            at=datetime(2010, 5, 20, 11, 1, 43), value="294")
        # Create with a iso8601 formatted string.
        datapoint2 = self.datastream.datapoints.create(
            at="2010-05-20T11:01:44Z", value="295")
        # Create with no timestamp.
        with patch('cosm.api.datetime') as mock_datetime:
            mock_datetime.now.return_value = datetime(2010, 5, 20, 11, 1, 45)
            datapoint3 = self.datastream.datapoints.create(value="296")

        self.assertEqual(datapoint1.at, datetime(2010, 5, 20, 11, 1, 43))
        self.assertEqual(datapoint1.value, "294")
        self.assertEqual(datapoint2.at, "2010-05-20T11:01:44Z")
        self.assertEqual(datapoint2.value, "295")
        self.assertEqual(datapoint3.at, datetime(2010, 5, 20, 11, 1, 45))
        self.assertEqual(datapoint3.value, "296")

        url = 'http://api.cosm.com/v2/feeds/1977/datastreams/1/datapoints'
        calls = [
            call('POST', url, data=json.dumps({
                'datapoints': [{"at":"2010-05-20T11:01:43Z","value":"294"}]
            }, sort_keys=True)),
            call('POST', url, data=json.dumps({
                'datapoints': [{"at":"2010-05-20T11:01:44Z","value":"295"}]
            }, sort_keys=True)),
            call('POST', url, data=json.dumps({
                'datapoints': [{"at":"2010-05-20T11:01:45Z","value":"296"}]
            }, sort_keys=True)),
        ]
        self.request.assert_has_calls(calls)

    def test_update_datapoint(self):
        self.datastream.datapoints.update(
            datetime(2010, 7, 28, 7, 48, 22, 14326), value="297")
        self.request.assert_called_with(
            'PUT',
            'http://api.cosm.com/v2/feeds/1977/datastreams/1/datapoints/'
            '2010-07-28T07:48:22.014326Z',
            data='{"value": "297"}')

    def test_datapoint_history(self):
        self.response.raw = BytesIO(fixtures.HISTORY_DATASTREAM_JSON)
        datapoints = list(self.datastream.datapoints.history(
            start=datetime(2013, 1, 1, 14, 0, 0),
            end=datetime(2013, 1, 1, 16, 0, 0),
            interval=900))
        self.request.assert_called_with(
            'GET', 'http://api.cosm.com/v2/feeds/1977/datastreams/1',
            allow_redirects=True, params={
                'start': '2013-01-01T14:00:00Z',
                'end': '2013-01-01T16:00:00Z',
                'interval': 900,
            })
        self.assertEqual(datapoints[0].at,
                         datetime(2013, 1, 1, 14, 14, 55, 118845))
        self.assertEqual(datapoints[0].value, "0.25741970")

    def test_datapoint_history_empty(self):
        self.response.raw = BytesIO(b'''{
            "at": "2013-03-06T14:56:20.844980Z",
            "id": "empty",
            "version": "1.0.0"
        }''')
        datapoints = list(self.datastream.datapoints.history())
        self.assertEqual(datapoints, [])

    def test_view_datapoint(self):
        self.response.raw = BytesIO(fixtures.GET_DATAPOINT_JSON)
        at = datetime(2010, 7, 28, 7, 48, 22, 14326)
        datapoint = self.datastream.datapoints.get(at)
        self.assertEqual(datapoint.at, at)
        self.assertEqual(datapoint.value, "297")
        self.request.assert_called_with(
            'GET',
            'http://api.cosm.com/v2/feeds/1977/datastreams/1/datapoints/'
            '2010-07-28T07:48:22.014326Z',
            allow_redirects=True)

    def test_delete_datapoint(self):
        at = datetime(2010, 7, 28, 7, 48, 22, 14326)
        self.datastream.datapoints.delete(at)
        self.request.assert_called_with(
            'DELETE',
            'http://api.cosm.com/v2/feeds/1977/datastreams/1/datapoints/'
            '2010-07-28T07:48:22.014326Z',
            params={})

    def test_delete_multiple_datapoints(self):
        self.datastream.datapoints.delete(
            start=datetime(2010, 7, 28, 7, 48, 22, 14326))
        self.request.assert_called_with(
            'DELETE',
            'http://api.cosm.com/v2/feeds/1977/datastreams/1/datapoints',
            params={'start': '2010-07-28T07:48:22.014326Z'})


class TriggerTest(BaseTestCase):

    def setUp(self):
        super(TriggerTest, self).setUp()
        self.feed = self._create_feed(id=8470, title="Dave")
        self.datastream = self._create_datastream(id="0")

    def test_create_trigger(self):
        trigger = cosm.Trigger(
            self.feed.id, self.datastream.id,
            url="http://www.postbin.org/1ijyltn",
            trigger_type="lt",
            threshold_value="15.0")
        self.client.post('/v2/triggers', data=trigger)
        self.request.assert_called_with(
            'POST', 'http://api.cosm.com/v2/triggers',
            data=json.dumps({
                'environment_id': 8470,
                'stream_id': "0",
                'url': "http://www.postbin.org/1ijyltn",
                'trigger_type': 'lt',
                'threshold_value': "15.0",
            }, sort_keys=True))

    def test_update_trigger(self):
        trigger = self._create_trigger(
            id=14,
            url="http://www.postbin.org/1ijyltn",
            trigger_type='lt',
            threshold_value="15.0")
        trigger.threshold_value = "20.0"
        trigger.update()
        self.request.assert_called_with(
            'PUT', 'http://api.cosm.com/v2/triggers/14', data=json.dumps({
                'threshold_value': "20.0",
                'stream_id': "0",
                'environment_id': 8470,
                'url': "http://www.postbin.org/1ijyltn",
                'trigger_type': 'lt',
            }, sort_keys=True))

    def test_update_trigger_field(self):
        trigger = self._create_trigger(
            id=14,
            url="http://www.postbin.org/1ijyltn",
            trigger_type='lt',
            threshold_value="15.0")
        trigger.threshold_value = "20.0"
        trigger.update(fields=['threshold_value'])
        self.request.assert_called_with(
            'PUT', 'http://api.cosm.com/v2/triggers/14',
            data='{"threshold_value": "20.0"}')

    def test_delete_trigger(self):
        trigger = self._create_trigger(
            id=14,
            url="http://www.postbin.org/1ijyltn",
            trigger_type='lt',
            threshold_value="15.0")
        trigger.delete()
        self.request.assert_called_with(
            'DELETE', 'http://api.cosm.com/v2/triggers/14')


class TriggerManagerTest(BaseTestCase):

    def test_create_trigger(self):
        self.response.status_code = 201
        self.response.headers.update({
            'location': "http://cosm.api.com/v2/triggers/14",
        })
        trigger = self.api.triggers.create(
            8470, "0", url="http://www.postbin.org/1ijyltn",
            trigger_type='lt', threshold_value="15.0")
        self.request.assert_called_with(
            'POST', 'http://api.cosm.com/v2/triggers',
            data=json.dumps({
                'environment_id': 8470,
                'stream_id': "0",
                'url': "http://www.postbin.org/1ijyltn",
                'trigger_type': 'lt',
                'threshold_value': "15.0",
            }, sort_keys=True))
        self.assertEqual(trigger.id, 14)

    def test_view_trigger(self):
        self.response.raw = BytesIO(fixtures.GET_TRIGGER_JSON)
        trigger = self.api.triggers.get(14)
        self.request.assert_called_with(
            'GET', 'http://api.cosm.com/v2/triggers/14', allow_redirects=True)
        self.assertEqual(trigger._data, {
            'id': 14,
            'environment_id': 8470,
            'stream_id': "0",
            'user': 'cosm',
            'url': "http://www.postbin.org/1ijyltn",
            'trigger_type': "lt",
            'threshold_value': "15.0",
        })

    def test_update_trigger(self):
        self.api.triggers.update(14, threshold_value="20.0")
        self.request.assert_called_with(
            'PUT', 'http://api.cosm.com/v2/triggers/14',
            data='{"threshold_value": "20.0"}')

    def test_list_triggers(self):
        self.response.raw = BytesIO(fixtures.LIST_TRIGGERS_JSON)
        triggers = list(self.api.triggers.list())
        self.request.assert_called_with(
            'GET', 'http://api.cosm.com/v2/triggers',
            allow_redirects=True, params={})
        self.assertEqual(triggers[0].id, 13)
        self.assertEqual(triggers[1].id, 14)

    def test_list_triggers_for_feed(self):
        self.response.raw = BytesIO(fixtures.LIST_TRIGGERS_JSON)
        triggers = list(self.api.triggers.list(feed_id=1233))
        self.request.assert_called_with(
            'GET', 'http://api.cosm.com/v2/triggers',
            allow_redirects=True, params={'feed_id': 1233})
        self.assertEqual(triggers[0].id, 13)
        self.assertEqual(triggers[1].id, 14)

    def test_delete_trigger(self):
        self.api.triggers.delete(42)
        self.request.assert_called_with(
            'DELETE', 'http://api.cosm.com/v2/triggers/42')


class KeyTest(BaseTestCase):

    def test_create_key(self):
        key = cosm.Key("sharing key", [])
        self.assertEqual(key.label, "sharing key")
        self.assertEqual(key.permissions, [])

    def test_delete_key(self):
        key_id = "1nAYR5W8jUqiZJXIMwu3923Qfuq_lnFCDOKtf3kyw4g"
        key = self.api.keys._coerce_key({
            'label': "sharing key",
            'api_key': key_id
        })
        key.delete()
        self.request.assert_called_with(
            'DELETE', 'http://api.cosm.com/v2/keys/' + key_id)


class KeyManagerTest(BaseTestCase):

    def test_create_key(self):
        self.response.status_code = 201
        self.response.headers['Location'] = (
            'http://api.cosm.com/v2/keys/'
            '1nAYR5W8jUqiZJXIMwu3923Qfuq_lnFCDOKtf3kyw4g')
        key = self.api.keys.create(
            label="sharing key",
            private_access=True,
            permissions=[
                cosm.Permission(
                    access_methods=['put'],
                    source_ip="128.44.98.129",
                    resources=[cosm.Resource(feed_id=504)]),
                cosm.Permission(access_methods=['get']),
            ])
        self.request.assert_called_with(
            'POST', 'http://api.cosm.com/v2/keys',
            data=self._sorted_json(fixtures.CREATE_KEY_JSON))
        self.assertEqual(key.api_key,
                         "1nAYR5W8jUqiZJXIMwu3923Qfuq_lnFCDOKtf3kyw4g")

    def test_list_keys(self):
        self.response.raw = BytesIO(fixtures.LIST_KEYS_JSON)
        keys = list(self.api.keys.list())
        self.request.assert_called_with(
            'GET', 'http://api.cosm.com/v2/keys',
            allow_redirects=True, params={})
        self.assertEqual(keys[0].api_key,
                         "CeWzga_cNja15kjwSVN5x5Mut46qj5akqKPvFxKIec0")
        self.assertEqual(keys[0].label, "sharing key 1")
        self.assertEqual(keys[0].permissions[0].access_methods, ['get'])
        self.assertEqual(keys[1].api_key,
                         "zR9eEw3WfrSY1-abcdefghasdfaoisdj109usasdf0a9sf")
        self.assertEqual(keys[1].label, "sharing key 2")
        self.assertEqual(keys[1].permissions[0].access_methods, ['put'])
        self.assertEqual(keys[1].permissions[0].source_ip, "123.12.123.123")

    def test_view_key(self):
        self.response.raw = BytesIO(fixtures.GET_KEY_JSON)
        key_id = "CeWzga_cNja15kjwSVN5x5Mut46qj5akqKPvFxKIec0"
        key = self.api.keys.get(key_id)
        self.request.assert_called_with(
            'GET', "http://api.cosm.com/v2/keys/" + key_id,
            allow_redirects=True, params={})
        self.assertEqual(key.api_key, key_id)
        self.assertEqual(key.label, "sharing key")
        self.assertEqual(key.permissions[0].access_methods, ['get', 'put'])

    def test_delete_key(self):
        key_id = "CeWzga_cNja15kjwSVN5x5Mut46qj5akqKPvFxKIec0"
        self.api.keys.delete(key_id)
        self.request.assert_called_with(
            'DELETE', 'http://api.cosm.com/v2/keys/' + key_id)


class PermissionTest(BaseTestCase):

    def test_create_permission(self):
        permission = cosm.Permission(['get'])
        self.assertEqual(permission.access_methods, ['get'])


class ResourceTest(BaseTestCase):

    def test_create_resource(self):
        resource = cosm.Resource(feed_id=424, datastream_id="fan1")
        self.assertEqual(resource.feed_id, 424)
        self.assertEqual(resource.datastream_id, "fan1")


class LocationTest(BaseTestCase):

    def test_create_location(self):
        location = cosm.Location(
            name="office",
            domain="physical",
            exposure="indoor",
            disposition="fixed",
            lat=51.5235375648154,
            lon=-0.0807666778564453,
            ele="23.0")
        self.assertEqual(location.name, "office")


class WaypointTest(BaseTestCase):

    def test_create_waypoint(self):
        waypoint = cosm.Waypoint(
            at=datetime(2012, 6, 1, 13, 40, 4, 589002),
            lat=51.5235375648154,
            lon=-0.0807666778564453)
        self.assertEqual(waypoint.at, datetime(2012, 6, 1, 13, 40, 4, 589002))
        self.assertEqual(waypoint.lat, 51.5235375648154)
        self.assertEqual(waypoint.lon, -0.0807666778564453)


class UnitTest(BaseTestCase):

    def test_create_unit(self):
        unit = cosm.Unit(label='Celsius', type='basicSI', symbol='C')
        self.assertEqual(unit.label, 'Celsius')
        self.assertEqual(unit.type, 'basicSI')
        self.assertEqual(unit.symbol, 'C')<|MERGE_RESOLUTION|>--- conflicted
+++ resolved
@@ -124,13 +124,9 @@
         self.client.request('POST', "/v2/feeds", data=obj)
         self.request.assert_called_with(
             'POST', "http://api.cosm.com/v2/feeds",
-<<<<<<< HEAD
             data=json.dumps(
                 {"title": "This is an object", "value": 42},
                 sort_keys=True))
-=======
-            data=json.dumps({"title": "This is an object", "value": 42}))
->>>>>>> ab84ad5a
 
 
 class FeedTest(BaseTestCase):
@@ -242,18 +238,12 @@
         """Tests a request is sent to list all feeds."""
         self.response.raw = BytesIO(fixtures.LIST_FEEDS_JSON)
         (feed,) = self.api.feeds.list()
-<<<<<<< HEAD
         self.assertEqual(self.request.call_args[0],
                          ('GET', 'http://api.cosm.com/v2/feeds'))
         self.assertEqual(feed.feed, 'http://api.cosm.com/v2/feeds/5853.json')
         self.assertEqual(feed.location.domain, "physical")
         self.assertEqual(feed.datastreams[0].id, "0")
         self.assertEqual(feed.datastreams[1].id, "1")
-=======
-        self.assertEqual(self.session.call_args[0],
-                         ('GET', 'http://api.cosm.com/v2/feeds'))
-        self.assertEqual(feed.feed, 'http://api.cosm.com/v2/feeds/5853.json')
->>>>>>> ab84ad5a
 
     def test_view_feed(self):
         """Tests a request is sent to view a feed (by id) returning json."""
@@ -474,13 +464,13 @@
         url = 'http://api.cosm.com/v2/feeds/1977/datastreams/1/datapoints'
         calls = [
             call('POST', url, data=json.dumps({
-                'datapoints': [{"at":"2010-05-20T11:01:43Z","value":"294"}]
+                'datapoints': [{"at": "2010-05-20T11:01:43Z", "value": "294"}]
             }, sort_keys=True)),
             call('POST', url, data=json.dumps({
-                'datapoints': [{"at":"2010-05-20T11:01:44Z","value":"295"}]
+                'datapoints': [{"at": "2010-05-20T11:01:44Z", "value": "295"}]
             }, sort_keys=True)),
             call('POST', url, data=json.dumps({
-                'datapoints': [{"at":"2010-05-20T11:01:45Z","value":"296"}]
+                'datapoints': [{"at": "2010-05-20T11:01:45Z", "value": "296"}]
             }, sort_keys=True)),
         ]
         self.request.assert_has_calls(calls)
